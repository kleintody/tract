--- conflicted
+++ resolved
@@ -198,13 +198,8 @@
         let kernel = self.kernel_as_group_o_ihw()?;
         let mut packed_kernels: Vec<Tensor> = vec![];
 
-<<<<<<< HEAD
-        let (op2, b_pack): (Box<dyn Op>, _) = if m > 1 {
-            let mm = T::mmm(m, k, n);
-=======
         let (op2, b_pack): (Box<dyn TypedOp>, _) = if m > 1 {
             let mm = T::tile_op(m, k, n);
->>>>>>> 0024640a
             let b_pack = mm.b_pack();
 
             trace!("Gemm iters={} m={} k={} n={}", input_shape.n_dim() * self.group, m, k, n);
@@ -481,51 +476,6 @@
                     MatMulUnaryA::new(kernel),
                 )?));
             }
-<<<<<<< HEAD
-        }
-        Ok(None)
-    }
-
-    fn codegen(
-        &self,
-        model: &TypedModel,
-        node: &TypedNode,
-    ) -> TractResult<Option<TypedModelPatch>> {
-        let inputs = model.node_input_facts(node.id)?;
-        let spatial_rank = self.full_input_shape.len() - 2;
-        let kernel_spatial_shape = &self.kernel.shape()[self.kernel_fmt.h_axis()..][..spatial_rank];
-        if let Some(shape) = inputs[0].shape.as_finite() {
-            let dt = inputs[0].datum_type;
-            if (0..spatial_rank).all(|ax| self.padding.valid_dim(ax))
-                && dt == f32::datum_type()
-                && self.group == 1
-            {
-                let op = self.to_direct(&*shape)?;
-                return Ok(Some(TypedModelPatch::single_unary_op(model, node, op)?));
-            } else if self.group != 1 && self.group == self.output_channels() {
-                return Ok(Some(TypedModelPatch::single_unary_op(
-                    model,
-                    node,
-                    dispatch_floatlike!(Self::to_depth_wise(dt)(self, &shape))?,
-                )?));
-            } else {
-                let (op1, shape, op2) =
-                    dispatch_floatlike!(Self::to_boxed_im2col_pair(dt)(self, &shape))?;
-                let mut patch = TypedModelPatch::default();
-                let _ = patch.tap_model(&model, node.inputs[0])?;
-                patch.chain(
-                    format!("{}-im2col", node.name),
-                    op1,
-                    tvec!(TypedTensorInfo {
-                        shape: ShapeInfo::from(&*shape),
-                        datum_type: dt,
-                        konst: None,
-                    }),
-                )?;
-                let mm = patch.chain(&*node.name, op2, tvec!(node.outputs[0].fact.clone()))?;
-                patch.shunt_outside(OutletId::new(node.id, 0), OutletId::new(mm, 0))?;
-                return Ok(Some(patch));
-=======
         } else {
             if let Some(shape) = inputs[0].shape.as_finite() {
                 let dt = inputs[0].datum_type;
@@ -556,7 +506,6 @@
                     patch.shunt_outside(OutletId::new(node.id, 0), OutletId::new(mm, 0))?;
                     return Ok(Some(patch));
                 }
->>>>>>> 0024640a
             }
         }
         Ok(None)
