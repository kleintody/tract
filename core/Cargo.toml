--- conflicted
+++ resolved
@@ -1,10 +1,6 @@
 [package]
 name = "tract-core"
-<<<<<<< HEAD
 version = "0.2.10-pre"
-=======
-version = "0.2.9-pre"
->>>>>>> 26bbba72
 license = "MIT/Apache-2.0"
 authors = ["Mathieu Poumeyrol <kali@zoy.org>"]
 description = "Tiny, no-nonsense, self contained, TensorFlow and ONNX inference"
